--- conflicted
+++ resolved
@@ -65,11 +65,8 @@
                 create_paths(output)?;
                 let mut feature_reader = gff::Reader::from_file(features, GffType::GFF3)
                     .context("Failed to open GFF file")?;
-<<<<<<< HEAD
-=======
 
                 info!("Reading reference genome from {:?}", reference);
->>>>>>> fcdd5a58
                 let reference_genome = utils::fasta::read_reference(reference);
                 for record in feature_reader
                     .records()
