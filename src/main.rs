use crate::cli::{Command, Format, Predictosaurus};
use crate::graph::duck::{
    create_paths, create_scores, feature_graph, read_scores, write_graphs, write_scores,
};
use crate::graph::paths::Cds;
use crate::graph::peptide::write_peptides;
use crate::graph::transcript::transcripts;
use crate::graph::VariantGraph;
use crate::show::{render_html_paths, render_scores, render_tsv_paths, render_vl_paths};
use crate::utils::bcf::get_targets;
use crate::utils::create_output_dir;
use anyhow::{Context, Result};
use bio::bio_types::strand::Strand;
use bio::io::gff;
use bio::io::gff::GffType;
use bio::stats::{LogProb, Prob};
use clap::Parser;
use env_logger::Env;
use itertools::Itertools;
use log::{debug, info};
use rayon::prelude::*;
use rayon::ThreadPoolBuilder;
use std::collections::HashMap;
use std::sync::{Arc, Mutex};

mod cli;
mod graph;
mod impact;
mod show;
mod transcription;
mod translation;
mod utils;

fn main() -> Result<()> {
    let args = Predictosaurus::parse();
    let log_level = if args.verbose { "info" } else { "off" };
    env_logger::Builder::from_env(Env::default().default_filter_or(log_level)).init();
    if let Some(n) = args.threads {
        ThreadPoolBuilder::new()
            .num_threads(n)
            .build_global()
            .expect("Failed to build thread pool");
    }
    args.command.run()
}

impl Command {
    fn run(&self) -> Result<()> {
        match self {
            Command::Build {
                calls,
                observations,
                min_prob_present,
                output,
            } => {
                let targets = get_targets(calls)?;
                let mut graphs = targets
                    .into_par_iter()
                    .filter_map(|target| {
                        info!("Building graph for target {target}");
                        let variant_graph = VariantGraph::build(
                            calls,
                            observations,
                            &target,
                            LogProb::from(Prob(*min_prob_present)),
                        )
                        .ok()?;
                        info!(
                            "Finished building graph for target {} with {} nodes",
                            target,
                            variant_graph.graph.node_count()
                        );
                        if !variant_graph.is_empty() {
                            Some((target, variant_graph))
                        } else {
                            None
                        }
                    })
                    .collect();
                write_graphs(graphs, output)?;
            }
            Command::Process {
                features,
                reference,
                graph,
                haplotype_metric,
                output,
            } => {
                create_scores(output)?;
                info!("Reading reference genome from {reference:?}");
                let reference_genome = utils::fasta::read_reference(reference);
<<<<<<< HEAD
                for transcript in transcripts(features, graph)? {
                    info!("Processing transcript {}", transcript.name());
                    let scores = transcript.scores(graph, &reference_genome, *haplotype_metric)?;
                    info!(
                        "Writing scores for {} different haplotypes for transcript {}",
                        scores.len(),
                        transcript.name()
                    );
                    write_scores(output, scores, transcript)?;
                }
=======
                let write_lock = Arc::new(Mutex::new(()));
                transcripts(features, graph)?.into_par_iter().try_for_each(
                    |transcript| -> anyhow::Result<()> {
                        info!("Processing transcript {}", transcript.name());
                        let scores = transcript.scores(graph, &reference_genome)?;
                        info!(
                            "Writing scores for {} different haplotypes for transcript {}",
                            scores.len(),
                            transcript.name()
                        );
                        let _lock = write_lock.lock().unwrap();
                        write_scores(output, &scores, transcript)?;
                        Ok(())
                    },
                )?;
>>>>>>> 4a1a9e3d
            }
            Command::Peptides {
                features,
                reference,
                graph,
                interval,
                sample,
                output,
                events,
                min_event_prob,
                background_events,
                max_background_event_prob,
            } => {
                info!("Reading reference genome from {reference:?}");
                let reference_genome = utils::fasta::read_reference(reference);
                let mut peptides = Vec::new();
                for transcript in transcripts(features, graph)? {
                    info!("Processing transcript {}", transcript.name());
                    let transcript_peptides = transcript.peptides(
                        graph,
                        &reference_genome,
                        interval.clone(),
                        sample,
                        events,
                        LogProb::from(Prob(*min_event_prob)),
                        background_events,
                        LogProb::from(Prob(*max_background_event_prob)),
                    )?;
                    peptides.extend(transcript_peptides);
                }
                info!("Writing peptides to {output:?}");
                write_peptides(peptides, output)?;
            }
            Command::Plot { input, output } => {
                if let Some(parent) = output.parent() {
                    create_output_dir(parent)?;
                }
                let scores = read_scores(input)?;
                render_scores(output, &scores)?;
            }
        }
        Ok(())
    }
}<|MERGE_RESOLUTION|>--- conflicted
+++ resolved
@@ -89,34 +89,22 @@
                 create_scores(output)?;
                 info!("Reading reference genome from {reference:?}");
                 let reference_genome = utils::fasta::read_reference(reference);
-<<<<<<< HEAD
-                for transcript in transcripts(features, graph)? {
-                    info!("Processing transcript {}", transcript.name());
-                    let scores = transcript.scores(graph, &reference_genome, *haplotype_metric)?;
-                    info!(
-                        "Writing scores for {} different haplotypes for transcript {}",
-                        scores.len(),
-                        transcript.name()
-                    );
-                    write_scores(output, scores, transcript)?;
-                }
-=======
                 let write_lock = Arc::new(Mutex::new(()));
                 transcripts(features, graph)?.into_par_iter().try_for_each(
                     |transcript| -> anyhow::Result<()> {
                         info!("Processing transcript {}", transcript.name());
-                        let scores = transcript.scores(graph, &reference_genome)?;
+                        let scores =
+                            transcript.scores(graph, &reference_genome, *haplotype_metric)?;
                         info!(
                             "Writing scores for {} different haplotypes for transcript {}",
                             scores.len(),
                             transcript.name()
                         );
                         let _lock = write_lock.lock().unwrap();
-                        write_scores(output, &scores, transcript)?;
+                        write_scores(output, scores, transcript)?;
                         Ok(())
                     },
                 )?;
->>>>>>> 4a1a9e3d
             }
             Command::Peptides {
                 features,
